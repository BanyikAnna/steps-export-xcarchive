--- conflicted
+++ resolved
@@ -125,16 +125,6 @@
       - "yes"
       - "no"
       is_required: true
-<<<<<<< HEAD
-  - legacy_export_provisioning_profile_name:
-    opts:
-      title: Specify Provisioning Profile name to use by export
-      description: |-
-        This input will be used if `use_legacy_export` is set to `"yes"`.
-
-        If this input is empty, the step will use the embedded provisining profile.
-=======
->>>>>>> bbc2eccb
   - verbose_log: "yes"
     opts:
       category: Debug
